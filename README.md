<div style="text-align: center;">
  <img src="assets/dbt-fusion-engine.png" alt="dbt Fusion Engine" width="400" style="border-radius: 6px;" />
</div>

---

# dbt F✦SION engine (BETA)

This repo hosts components of the dbt Fusion engine, the foundation for future innovation in `dbt`. The dbt Fusion engine is written in Rust and is designed for speed, correctness, and has a native understanding of SQL across multiple data warehouse SQL dialects.

> [!IMPORTANT]  
> **Note: the dbt Fusion Engine is in Beta!**
<<<<<<< HEAD
Bugs and missing functionality compared to dbt Core will be resolved continuously in the leadup to a final release (more info: [the dbt Fusion Engine: the Path to GA](https://docs.getdbt.com/blog/dbt-fusion-engine-path-to-ga)). 
=======
Bugs and missing functionality compared to dbt Core will be resolved continuously in the leadup to a final release (see [this post](https://docs.getdbt.com/blog/dbt-fusion-engine-path-to-ga) for more details). 
>>>>>>> f030b57b

The dbt Fusion engine is a ground up, first principles rewrite of the dbt Core execution engine, built to be interoperable with the standard dbt authoring layer. Fusion enforces some ambiguous areas of the authoring spec more strictly than dbt Core to ensure correctness (for example, dbt Core does not proactively validate most YAML configurations). Many of these discrepancies can be fixed automatically with the [dbt Autofix](https://github.com/dbt-labs/dbt-autofix) tool.

Beyond conformance with dbt Core, Fusion also contains new SQL Comprehension capabilities, a language server, modern ADBC drivers for warehouse connections, and more. While dbt Core was written in Python, the dbt Fusion engine is written in Rust, and compiled to a single application binary.

You can install dbt-fusion onto your local machine, a docker container, or a machine in the cloud. It is designed for flexible installation, with no dependencies on other libraries. The only libraries that dbt Fusion will load are it's corresponding database drivers.

The dbt Fusion engine is being released to this repository incrementally, so, until this note is removed this repository contains only a subset of the crates that make the core of the engine work. These crates are published incrementally starting on May 28.

## Getting Started with the dbt Fusion engine

> [!TIP]  
> You don't have to build this project from source to use the new dbt! We recommend using the precompiled binary with additional capabilities: 

There are several ways to get started with Fusion (for more, see the [Quickstart for the dbt Fusion engine](https://docs.getdbt.com/guides/fusion?step=1))
1. **Download dbt the vs-code extension** - For most people the best experience. This will install the dbt fusion CLI and Language Server on your system - see the docs page: [Install the dbt VS Code extension](https://docs.getdbt.com/docs/install-dbt-extension).
2. **Install Fusion Directly** Install just the fusion CLI with the command below or see dbt's documentation: [About Fusion installation](https://docs.getdbt.com/docs/fusion/install-fusion)

``` bash
curl -fsSL https://public.cdn.getdbt.com/fs/install/install.sh | sh -s -- --update
```

3. **Build Fusion from Source** - See the below section: [Compiling from Source](#compiling-from-source)


### Supported Operating Systems and CPU Microarchitectures
Fusion & associated drivers are compiled for each CPU microarchitecture and operating system independently. This allows for hardware level optimization.

Legend:
* 🟢 - Supported today
* 🟡 - Unsupported today

| Operating System    | X86-64 | ARM  |
|-------------------|----------|------|
| MacOS             |   🟢     |  🟢  |
| Linux             |   🟢     |  🟢  |
| Windows           |   🟡     |  🟡  |


## Timeline


<<<<<<< HEAD
| Target Date | Milestone                           | Description                                                                     |
|-------------|-------------------------------------|---------------------------------------------------------------------------------|
| 2025-05-28  | Initial release of Fusion           | Published source code of parser, schemas, dbt-jinja, and Snowflake ADBC driver. |
| 2025-06-09  | Databricks Adapter release          | Databricks ADBC driver, and adapter for Fusion                                  |
| 2025-06-25  | BigQuery Adapter release            | BigQuery ADBC driver, and adapter for Fusion                                    |
| 2025-07-09  | Redshift Adapter release            | Redshift ADBC driver, and adapter for Fusion                                    |
| 2025-07-18  | ANTLR Grammars release + SQL Parser | The SQL grammar used by the ANTLR parser generator.                             |
=======
| Target Date | Milestone                   | Description                                  |
|-------------|-----------------------------|----------------------------------------------|
| 2025-05-28  | Initial release of Fusion   | Published source code of parser, schemas, dbt-jinja, and Snowflake ADBC driver. |
| 2025-06-09  | Databricks Adapter release  | Databricks ADBC driver, and adapter for Fusion |
| 2025-06-30  | BigQuery Adapter release    | BigQuery ADBC driver, and adapter for Fusion |
| 2025-07-31  | Redshift Adapter release    | Redshift ADBC driver, and adapter for Fusion |
| 2025-08-30  | ANTLR Grammars release + SQL Parser  | The SQL grammar used by the ANTLR parser generator.  |
>>>>>>> f030b57b

### Top Level Components Released to Date
Releases of various Fusion components will be iterative as each component reaches maturity & readiness for contribution.

- [x] `dbt-jinja` - All Rust extension of mini-jinja to support dbt's jinja functions & other capabilities
- [x] `dbt-parser` - Rust parser for dbt projects
- [x] `dbt-snowflake` - database driver
- [x] `dbt-schemas` - complete, correct, machine generated json schemas for dbt's authoring surface
- [ ] `dbt-sql` - ANTLR grammars and generated parsers
  - [ ] snowflake.g4 
  - [ ] bigquery.g4
  - [ ] redshift.g4
  - [ ] databricks.g4
- [ ] Fusion: the comprehensive dbt fusion engine release.

## FAQ

<details>
  <summary><i>Can I con contribute to the dbt Fusion engine?</i></summary>

  Yes absolutely!. Please see [`CONTRIBUTING.md`](CONTRIBUTING.md) for contribution guidelines
</details>

<details>
  <summary><i>How is dbt Fusion different from dbt Core?</i></summary>
  The dbt Fusion engine is a ground-up rewrite of dbt Core, with many additional capabilities.
  *Things that are the same:*
  * The YML authoring format including profiles, configuration, seeds, data tests, and unit tests
  * The materialization libraries
  * dbt's library managemenet system (although `dbt deps` are installed automatically)

  *Additional capabilities provided by Fusion:*
  * All new Arrow Database Connector (ADBC) drivers for faster data transfers and unified connection handling
  * A language server and corresponding VS-Code extension (compatible with Cursor) for ease of development
  * Multi-dialect SQL compilation, validation, & static analysis
  * Standalone distribution. No JVM, or python required. 
  * Automatic installation of dependencies, whether that's a dbt package, or database driver
  * dbt code-signed & secure distributions
</details>

<details>
  <summary><i>This repo doesn't have all of dbt's functionality, when will the rest come?</i></summary>
  dbt Fusion's source code is being published as components are finalized. Please see the above section: [Timeline](#timeline).
</details>

<details>
  <summary><i>Can I use dbt Fusion today?</i></summary>

  | State        | Description                                                                                                                                                         | Workaround                                                                 | Resolvable by |
  |--------------|---------------------------------------------------------------------------------------------------------------------------------------------------------------------|----------------------------------------------------------------------------|---------------|
  | Unblocked    | You can adopt the dbt Fusion engine with no changes to your project                                                                                                 | ---                                                                        | ---           |
  | Soft blocked | Your project contains functionality (for more info: [How to get ready for the new dbt engine](https://www.getdbt.com/blog/how-to-get-ready-for-the-new-dbt-engine). | Resolve deprecations with the dbt-autofix script or workflow in dbt Studio | Users         |
  | Hard blocked | Your project contains Python models or uses a not-yet-supported adapter                                                                                             | Remove unsupported functionality if possible                               | dbt Labs      |</details>



## Compiling from Source

The primary CLI in this repository is the `dbt-sa-cli`. To compile the CLI, you need the Rust toolchain. 

Let's start with Rust, run the following command to install Rust on your machine:

Linux:

```shell
sudo ./scripts/setup_dev_env_linux.sh
```

Mac:

```shell
curl --proto '=https' --tlsv1.2 -sSf https://sh.rustup.rs | sh
```

Great! We have Rust installed. To confirm, run the following command:

```shell
cargo -v
```

You should see a printout like:
```
Rust's package manager

Usage: cargo [+toolchain] [OPTIONS] [COMMAND]
       cargo [+toolchain] [OPTIONS] -Zscript <MANIFEST_RS> [ARGS]...

Options:
  -V, --version                  Print version info and exit
...
```

Cargo is Rust's build system and package manager. If you're familiar with Python, pip would be a sufficient comparison. We'll use cargo to run command to build the local `dbt-sa-cli` binary and run helper scripts via `cargo xtask`. More on that later.

To build the binary locally, `cd` to the this repo's directory and run:

```shell
cargo build
```

This will compile our Rust code into the `dbt-sa-cli` binary. After this completes, you should see a new executable in `target/debug/dbt-sa-cli`. You can run this executable by passing the path directly into the CLI, so if you're in the root of this git repo, you can run:

```shell
target/debug/dbt-sa-cli
```

If built correctly, you should see output like:
```shell
> ./target/debug/dbt
Usage: dbt <COMMAND>

Commands:
  parse    Parse models
  ...
```

You might be wondering why it was built into the `debug` directory - this is because our default profile is `debug` when running `cargo build`. Our `debug` profile compiles the code faster, but sacrifices optimizations to do so. Therefore, if you want to benchmark the parser, build with the flag `cargo build --release`. The compile will take longer, but the build will mimic the experience of the end user.

If you expect to use this executable often, we recommend creating an alias for it in your `~/.zshrc`. To do so, start by getting the absolute path to the executable with:

```shell
cd target/debug && pwd
```

## Running Tests

To run tests, increase the stack size and use nextest.

```
 RUST_MIN_STACK=8388608 cargo nextest run --no-fail-fast
```

# License
The dbt Fusion engine is a monorepo and contains more than one License. Most code is licensed under ELv2. For more, please see [`LICENSES.md`](LICENSES.md).

# Acknowledgments
*To the dbt community:* dbt the tool & dbt Labs the company would not be here without the incredible community of authors, contributors, practitioners, and enthusiasts. dbt Fusion is an evolution of that work & stands on the shoulders of what has come before. 

*To the Arrow Community:* dbt Labs is committing fully to the Arrow ecosystem. Fusion exclusively uses the Arrow type system from drivers through adapters into the internals of the compiler & runtime.

*To the DataFusion Community:* The intermediate representation of the SQL compiler is the DataFusion logical plan which has proven to be pragmatic, extensible, and easy to work with in all the right ways.

Thank you all. dbt, Arrow, and DataFusion have become truly global software projects. dbt Labs is committed to contributing meaningfully to these efforts over the coming months and years.<|MERGE_RESOLUTION|>--- conflicted
+++ resolved
@@ -10,11 +10,8 @@
 
 > [!IMPORTANT]  
 > **Note: the dbt Fusion Engine is in Beta!**
-<<<<<<< HEAD
+
 Bugs and missing functionality compared to dbt Core will be resolved continuously in the leadup to a final release (more info: [the dbt Fusion Engine: the Path to GA](https://docs.getdbt.com/blog/dbt-fusion-engine-path-to-ga)). 
-=======
-Bugs and missing functionality compared to dbt Core will be resolved continuously in the leadup to a final release (see [this post](https://docs.getdbt.com/blog/dbt-fusion-engine-path-to-ga) for more details). 
->>>>>>> f030b57b
 
 The dbt Fusion engine is a ground up, first principles rewrite of the dbt Core execution engine, built to be interoperable with the standard dbt authoring layer. Fusion enforces some ambiguous areas of the authoring spec more strictly than dbt Core to ensure correctness (for example, dbt Core does not proactively validate most YAML configurations). Many of these discrepancies can be fixed automatically with the [dbt Autofix](https://github.com/dbt-labs/dbt-autofix) tool.
 
@@ -56,16 +53,6 @@
 
 ## Timeline
 
-
-<<<<<<< HEAD
-| Target Date | Milestone                           | Description                                                                     |
-|-------------|-------------------------------------|---------------------------------------------------------------------------------|
-| 2025-05-28  | Initial release of Fusion           | Published source code of parser, schemas, dbt-jinja, and Snowflake ADBC driver. |
-| 2025-06-09  | Databricks Adapter release          | Databricks ADBC driver, and adapter for Fusion                                  |
-| 2025-06-25  | BigQuery Adapter release            | BigQuery ADBC driver, and adapter for Fusion                                    |
-| 2025-07-09  | Redshift Adapter release            | Redshift ADBC driver, and adapter for Fusion                                    |
-| 2025-07-18  | ANTLR Grammars release + SQL Parser | The SQL grammar used by the ANTLR parser generator.                             |
-=======
 | Target Date | Milestone                   | Description                                  |
 |-------------|-----------------------------|----------------------------------------------|
 | 2025-05-28  | Initial release of Fusion   | Published source code of parser, schemas, dbt-jinja, and Snowflake ADBC driver. |
@@ -73,7 +60,6 @@
 | 2025-06-30  | BigQuery Adapter release    | BigQuery ADBC driver, and adapter for Fusion |
 | 2025-07-31  | Redshift Adapter release    | Redshift ADBC driver, and adapter for Fusion |
 | 2025-08-30  | ANTLR Grammars release + SQL Parser  | The SQL grammar used by the ANTLR parser generator.  |
->>>>>>> f030b57b
 
 ### Top Level Components Released to Date
 Releases of various Fusion components will be iterative as each component reaches maturity & readiness for contribution.
