--- conflicted
+++ resolved
@@ -31,11 +31,7 @@
 
 [dependencies]
 chrono = { version = "0.4.26", features = ["serde"] }
-<<<<<<< HEAD
-chrono-tz = { version = "0.10.1" , features = ["case-insensitive"] }
-=======
 chrono-tz = { workspace = true }
->>>>>>> cc8580ba
 fancy-regex = { workspace = true }
 iana-time-zone = { workspace = true }
 minijinja = { workspace = true }
