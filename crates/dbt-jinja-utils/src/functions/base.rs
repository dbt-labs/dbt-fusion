//! Core functions that are shared across all contexts

use std::{
    collections::{BTreeMap, BTreeSet, HashMap, HashSet},
    rc::Rc,
    sync::Arc,
};

use dbt_agate::AgateTable;
use dbt_common::{
    ErrorCode,
    io_args::IoArgs,
    tracing::emit::{emit_debug_event, emit_info_event, emit_warn_log_message},
};
use dbt_schemas::schemas::{InternalDbtNode, Nodes};
use dbt_telemetry::UserLogMessage;
use minijinja::{
    arg_utils::ArgsIter,
    constants::TARGET_PACKAGE_NAME,
    value::{ValueMap, mutable_map::MutableMap},
};

use minijinja::{
    Environment, Error, ErrorKind, State, Value,
    arg_utils::ArgParser,
    listener::RenderingEventListener,
    value::{Kwargs, Object},
};
type YmlValue = dbt_serde_yaml::Value;
use crate::utils::{
    DBT_INTERNAL_ENV_VAR_PREFIX, ENV_VARS, SECRET_ENV_VAR_PREFIX, node_metadata_from_state,
};

use crate::functions::contract_error::get_contract_mismatches;

/// The default placeholder for environment variables when the default value is used
pub const DEFAULT_ENV_PLACEHOLDER: &str = "__dbt_placeholder__";
pub const SECRET_PLACEHOLDER: &str = "$$$DBT_SECRET_START$$${}$$$DBT_SECRET_END$$$";

/// Registers all the functions shared across all contexts
pub fn register_base_functions(env: &mut Environment, io_args: IoArgs) {
    env.add_global("dbt_version", Value::from(crate::utils::DBT_VERSION));
    env.add_global(
        "exceptions".to_owned(),
        Value::from_object(Exceptions { io_args }),
    );

    env.add_func_func("fromjson", fromjson);
    env.add_func_func("tojson", tojson);
    env.add_func_func("fromyaml", fromyaml);
    env.add_func_func("toyaml", toyaml);
    env.add_function("set", set_fn());
    env.add_function("render", render_fn());
    env.add_function("set_strict", set_strict_fn());
    env.add_function("zip", zip_fn());
    env.add_function("zip_strict", zip_strict_fn());
    // TODO: log
    // env.add_global("invocation_id", panic!("TODO_INVOCATION_ID"));
    env.add_function("thread_id", thread_id_fn());
    // TODO: modules
    // TODO: flags
    env.add_function("print", print_fn());
    env.add_function("log", log_fn());
    env.add_function("diff_of_two_dicts", diff_of_two_dicts_fn());
    env.add_function("local_md5", local_md5_fn());
    env.add_func_func("env_var", |state, args| env_var(false, None, state, args));
    env.add_function("try_or_compiler_error", try_or_compiler_error_fn());
    // var and env_Var are slightly different depending on the context
}

/// Silences the base context by overriding the print and log functions
pub fn silence_base_context(base_ctx: &mut BTreeMap<String, Value>) {
    base_ctx.insert(
        "print".to_string(),
        Value::from_function(|_args: &[Value], _kwargs: Kwargs| Ok(())),
    );
    base_ctx.insert(
        "log".to_string(),
        Value::from_function(|_args: &[Value], _kwargs: Kwargs| Ok(())),
    );
}

/// A struct that represents a reusable doc object to be used in configuration contexts
#[derive(Debug)]
pub struct DocMacro {
    /// The name of the current package being rendered
    package_name: String,
    /// The actual doc strings stored once to avoid duplication
    docs_content: Vec<String>,
    /// Maps (package_name, doc_name) to index in docs_content
    package_doc_map: HashMap<(String, String), usize>,
    /// Maps doc_name to a list of (package_name, content_index) pairs
    doc_name_map: HashMap<String, Vec<(String, usize)>>,
}

impl DocMacro {
    /// Initializes the doc macro
    pub fn new(package_name: String, docs: BTreeMap<(String, String), String>) -> Self {
        let mut docs_content = Vec::new();
        let mut package_doc_map = HashMap::new();
        let mut doc_name_map: HashMap<String, Vec<(String, usize)>> = HashMap::new();

        // Convert the BTreeMap into our optimized structure
        for ((package, doc_name), content) in docs {
            let content_idx = docs_content.len();
            docs_content.push(content);

            // Update both lookup maps
            package_doc_map.insert((package.clone(), doc_name.clone()), content_idx);
            doc_name_map
                .entry(doc_name)
                .or_default()
                .push((package, content_idx));
        }

        Self {
            package_name,
            docs_content,
            package_doc_map,
            doc_name_map,
        }
    }

    /// Lookup a doc by package name and doc name
    fn lookup_doc(&self, package_name: &str, doc_name: &str) -> Option<&str> {
        self.package_doc_map
            .get(&(package_name.to_string(), doc_name.to_string()))
            .map(|&idx| self.docs_content[idx].as_str())
    }

    /// Lookup a doc by doc name
    fn lookup_doc_in_packages(&self, doc_name: &str) -> Option<&str> {
        self.doc_name_map.get(doc_name).and_then(|package_indices| {
            // Return the first doc found in the list of packages
            package_indices
                .first()
                .map(|(_, idx)| self.docs_content[*idx].as_str())
        })
    }
}

impl Object for DocMacro {
    /// Implements the call method on the var object
    fn call(
        self: &Arc<Self>,
        _state: &State<'_, '_>,
        args: &[Value],
        _listeners: &[Rc<dyn RenderingEventListener>],
    ) -> Result<Value, Error> {
        let mut args = ArgParser::new(args, None);
        let arg1 = args.get::<String>("");
        let arg2 = args.get_optional::<String>("");

        let doc = match (&arg1, &arg2) {
            // Two arguments: explicit package and doc name
            (Ok(package_name), Some(doc_name)) => self.lookup_doc(package_name, doc_name),
            // One argument: search in current package first, then others
            (Ok(doc_name), None) => {
                self.lookup_doc(&self.package_name, doc_name).or_else(|| {
                    // If not found in current package, look in other packages
                    self.lookup_doc_in_packages(doc_name)
                })
            }

            _ => {
                return Err(Error::new(
                    ErrorKind::InvalidOperation,
                    "Invalid arguments to doc macro",
                ));
            }
        };

        match doc {
            Some(content) => Ok(Value::from_serialize(content)),
            None => Err(Error::new(
                ErrorKind::InvalidOperation,
                match arg2 {
                    Some(_) => format!(
                        "doc: doc '{}' not found for package '{}'",
                        arg1.unwrap_or_default(),
                        arg2.unwrap_or_default()
                    ),
                    None => format!(
                        "doc: doc '{}' not found for package '{}'",
                        arg1.unwrap_or_default(),
                        self.package_name
                    ),
                },
            )),
        }
    }
}

// TODO: implement var class
// https://github.com/dbt-labs/dbt-core/blob/31881d2a3bea030e700e9df126a3445298385698/core/dbt/context/base.py#L139
// Vars have functions that are availble in the jinja context that need to be implemented
/// A function that returns a variable from a map of variables
pub fn var_fn(
    vars: BTreeMap<String, dbt_serde_yaml::Value>,
) -> impl Fn(String, Option<Value>) -> Result<Value, Error> {
    move |var_name: String, default_value: Option<Value>| -> Result<Value, Error> {
        let value = if let Some(value) = vars.get(&var_name) {
            Value::from_serialize(value.clone())
        } else if let Some(default) = default_value {
            default
        } else {
            return Err(Error::new(
                ErrorKind::InvalidOperation,
                format!("'var': variable '{var_name}' not found"),
            ));
        };
        Ok(value)
    }
}

type LookupFn = dyn Fn(&str) -> Option<Value>;

/// A function that returns an environment variable from the environment
///
/// `placeholder_on_secret_access` is used to control whether to return a placeholder
/// or produce a hard error when an attempt is made to access a secret environment variable.
///
/// `overrides_fn` is an optional function that can be checked before accessing the real
/// environment variable. Effectively, this allows for mocking or overriding environment
/// variables.
///
/// ```python
/// def env_var(self, var: str, default: Optional[str] = None) -> str
/// ```
/// https://github.com/dbt-labs/dbt-core/blob/303c63ccc836a357505f241dbe90c3abb7b73d57/core/dbt/context/base.py#L305
pub fn env_var(
    placeholder_on_secret_access: bool,
    overrides_fn: Option<&LookupFn>,
    _state: &State,
    args: &[Value],
) -> Result<Value, Error> {
    let iter = ArgsIter::new("env_var", &["var"], args);
    let var = iter.next_arg::<&str>()?;
    let default = iter.next_kwarg::<Option<&Value>>("default")?;

    if let Some(value) = overrides_fn.and_then(|f| f(var)) {
        return Ok(value);
    }

    let is_secret = var.starts_with(SECRET_ENV_VAR_PREFIX);
    if is_secret && !placeholder_on_secret_access {
        let err = Error::new(
            ErrorKind::InvalidOperation,
            format!(
                "Secret environment variables (starting with {SECRET_ENV_VAR_PREFIX}) \
                cannot be accessed here"
            ),
        );
        return Err(err);
    }
    let is_internal = var.starts_with(DBT_INTERNAL_ENV_VAR_PREFIX);
    if is_internal {
        let err = Error::new(
            ErrorKind::InvalidOperation,
            format!(
                "Environment variables (starting with {DBT_INTERNAL_ENV_VAR_PREFIX}) \
                cannot be accessed here"
            ),
        );
        return Err(err);
    }

    let mut env_vars_guard = ENV_VARS.lock().unwrap();
    match (std::env::var(var), default) {
        (Ok(value), _) => {
            if is_secret {
                debug_assert!(placeholder_on_secret_access);
                let value = Value::from(SECRET_PLACEHOLDER.replace("{}", var));
                Ok(value)
            } else {
                env_vars_guard.insert(var.to_string(), value.clone());
                Ok(Value::from(value))
            }
        }
        (Err(_), Some(default)) => {
            env_vars_guard.insert(var.to_string(), DEFAULT_ENV_PLACEHOLDER.to_string());
            Ok(default.clone())
        }
        _ => {
            let err = Error::new(
                ErrorKind::InvalidOperation,
                format!("'env_var': environment variable '{var}' not found"),
            );
            Err(err)
        }
    }
}

/// Deserialize a JSON string into a Python object primitive (e.g., a dict or list).
///
/// ```python
/// def fromjson(string: str, default: Any = None) -> Any:
///     """The `fromjson` context method can be used to deserialize a json
///     string into a Python object primitive, eg. a `dict` or `list`.
///
///     :param value: The json string to deserialize
///     :param default: A default value to return if the `string` argument
///         cannot be deserialized (optional)
///
///     Usage:
///
///         {% set my_json_str = '{"abc": 123}' %}
///         {% set my_dict = fromjson(my_json_str) %}
///         {% do log(my_dict['abc']) %}
///     """
/// ```
pub fn fromjson(_state: &State, args: &[Value]) -> Result<Value, Error> {
    let iter = ArgsIter::new("fromjson", &["string"], args);
    let string = iter.next_arg::<&str>()?;
    let default = iter.next_kwarg::<Option<Value>>("default")?;
    iter.finish()?;

    // Try strict JSON first
    match serde_json::from_str::<serde_json::Value>(string) {
        Ok(value) => Ok(Value::from_serialize(value)),
        Err(json_err) => {
            // Fall back to YAML to support unquoted scalars or simple mappings
            match dbt_serde_yaml::from_str::<dbt_serde_yaml::Value>(string) {
                Ok(yaml_value) => Ok(Value::from_serialize(yaml_value)),
                Err(_) => match default {
                    Some(default_value) => Ok(default_value),
                    None => Err(Error::new(
                        ErrorKind::InvalidOperation,
                        format!("Failed to parse JSON: {json_err}"),
                    )),
                },
            }
        }
    }
}

/// Serialize a Python object primitive (e.g., a dict or list) to a JSON string.
///
/// NOTE: Not all dbt kwargs like separators/indent are fully implemented here.
///
/// ```python
/// def tojson(value: Any, default: Any = None, sort_keys: bool = False) -> Any:
///     """The `tojson` context method can be used to serialize a Python
///     object primitive, eg. a `dict` or `list` to a json string.
///
///     :param value: The value serialize to json
///     :param default: A default value to return if the `value` argument
///         cannot be serialized
///     :param sort_keys: If True, sort the keys.
///
///
///     Usage:
///
///         {% set my_dict = {"abc": 123} %}
///         {% set my_json_string = tojson(my_dict) %}
///         {% do log(my_json_string) %}
///     """
/// ```
pub fn tojson(_state: &State, args: &[Value]) -> Result<Value, Error> {
    let iter = ArgsIter::new("tojson", &["value"], args);
    let value = iter.next_arg::<&Value>()?;
    let default = iter.next_kwarg::<Option<&Value>>("default")?;
    let sort_keys = iter
        .next_kwarg::<Option<bool>>("sort_keys")?
        .unwrap_or(false);
    iter.finish()?;

    // Return default if value is undefined
    if value.is_undefined() {
        return match default {
            Some(default_value) => Ok(default_value.clone()),
            None => Ok(Value::from(())),
        };
    }

    match serde_json::to_string(&value) {
        Ok(mut json_str) => {
            if sort_keys {
                // Parse the JSON string back to a Value to sort keys
                if let Ok(mut json_value) = serde_json::from_str::<serde_json::Value>(&json_str)
                    && let Some(obj) = json_value.as_object_mut()
                {
                    let sorted: serde_json::Map<String, serde_json::Value> = obj
                        .iter()
                        .collect::<BTreeMap<_, _>>()
                        .into_iter()
                        .map(|(k, v)| (k.clone(), v.clone()))
                        .collect();
                    json_value = serde_json::Value::Object(sorted);
                    json_str =
                        serde_json::to_string(&json_value).unwrap_or_else(|_| "{}".to_string());
                }
            }
            Ok(Value::from_safe_string(json_str))
        }
        Err(err) => match default {
            Some(default_value) => Ok(default_value.clone()),
            None => Err(Error::new(
                ErrorKind::InvalidOperation,
                format!("Failed to convert value to JSON: {err}"),
            )),
        },
    }
}

/// Deserialize a YAML string into a Python object primitive.
///
/// ```python
/// def fromyaml(value: str, default: Any = None) -> Any:
///     """The fromyaml context method can be used to deserialize a yaml string
///     into a Python object primitive, eg. a `dict` or `list`.
///
///     :param value: The yaml string to deserialize
///     :param default: A default value to return if the `string` argument
///         cannot be deserialized (optional)
///
///     Usage:
///
///         {% set my_yml_str -%}
///         dogs:
///          - good
///          - bad
///         {%- endset %}
///         {% set my_dict = fromyaml(my_yml_str) %}
///         {% do log(my_dict['dogs'], info=true) %}
///         -- ["good", "bad"]
///         {% do my_dict['dogs'].pop() }
///         {% do log(my_dict['dogs'], info=true) %}
///         -- ["good"]
///     """
/// ```
pub fn fromyaml(_state: &State, args: &[Value]) -> Result<Value, Error> {
    let iter = ArgsIter::new("fromyaml", &["value"], args);
    let value = iter.next_arg::<&str>()?;
    let default = iter.next_kwarg::<Option<Value>>("default")?;
    iter.finish()?;

    match dbt_serde_yaml::from_str::<dbt_serde_yaml::Value>(value) {
        Ok(serde_value) => Ok(Value::from_serialize(serde_value)),
        Err(err) => match default {
            Some(default_value) => Ok(default_value),
            None => Err(Error::new(
                ErrorKind::InvalidOperation,
                format!("Failed to parse YAML: {err}"),
            )),
        },
    }
}

/// Serialize a Python object primitive to a YAML string.
///
/// ```python
/// def toyaml(
///     value: Any, default: Optional[str] = None, sort_keys: bool = False
/// ) -> Optional[str]:
///     """The `tojson` context method can be used to serialize a Python
///     object primitive, eg. a `dict` or `list` to a yaml string.
///
///     :param value: The value serialize to yaml
///     :param default: A default value to return if the `value` argument
///         cannot be serialized
///     :param sort_keys: If True, sort the keys.
///
///
///     Usage:
///
///         {% set my_dict = {"abc": 123} %}
///         {% set my_yaml_string = toyaml(my_dict) %}
///         {% do log(my_yaml_string) %}
///     """
/// ```
pub fn toyaml(_state: &State, args: &[Value]) -> Result<Value, Error> {
    let iter = ArgsIter::new("toyaml", &["value"], args);
    let value = iter.next_arg::<&Value>()?;
    let default = iter.next_kwarg::<Option<&Value>>("default")?;
    let sort_keys = iter
        .next_kwarg::<Option<bool>>("sort_keys")?
        .unwrap_or(false);

    // If the value is undefined or none and there's a default, return it
    if value.is_undefined() || value.is_none() {
        return match default {
            Some(def) => Ok(def.clone()),
            // Return none for undefined/none values when no default is provided
            None => Ok(Value::from(())),
        };
    }

    // Convert the Minijinja Value to a serde_json::Value
    // Should this say YAML or JSON cause this is toyaml function, not sure
    let mut json_value = match serde_json::to_value(value) {
        Ok(val) => val,
        Err(err) => {
            return Err(Error::new(
                ErrorKind::InvalidOperation,
                format!("Failed to convert value to YAML: {err}"),
            ));
        }
    };

    // Sort keys if requested
    if sort_keys && let Some(obj) = json_value.as_object_mut() {
        let sorted_map: BTreeMap<_, _> = obj.iter().map(|(k, v)| (k.clone(), v.clone())).collect();
        *obj = sorted_map.into_iter().collect();
    }

    match dbt_serde_yaml::to_string(&json_value) {
        Ok(yaml_str) => Ok(Value::from(yaml_str)),
        Err(err) => Err(Error::new(
            ErrorKind::InvalidOperation,
            format!("Failed to convert value to YAML: {err}"),
        )),
    }
}

/// A function that returns the difference between two dictionaries
/// Not documented in dbt Jinja docs, but included in base.py
pub fn diff_of_two_dicts_fn() -> impl Fn(&[Value], Kwargs) -> Result<Value, Error> {
    move |args: &[Value], kwargs: Kwargs| -> Result<Value, Error> {
        if args.len() != 2 {
            return Err(Error::new(
                ErrorKind::InvalidOperation,
                "diff_of_two_dicts requires exactly 2 arguments",
            ));
        }

        let dict_a_arg = match (kwargs.get("dict_a"), args.first()) {
            (Ok(value), _) => value,
            (_, Some(value)) => value,
            _ => {
                return Err(Error::new(
                    ErrorKind::InvalidOperation,
                    "diff_of_two_dicts requires a dict_a argument",
                ));
            }
        }
        .clone();

        let dict_b_arg = match (kwargs.get("dict_b"), args.get(1)) {
            (Ok(value), _) => value,
            (_, Some(value)) => value,
            _ => {
                return Err(Error::new(
                    ErrorKind::InvalidOperation,
                    "diff_of_two_dicts requires a dict_b argument",
                ));
            }
        }
        .clone();

        let dict_a = parse_dict_of_lists(&dict_a_arg)?;
        let dict_b = parse_dict_of_lists(&dict_b_arg)?;

        // Convert dict_b to lowercase for case-insensitive comparison
        let mut dict_b_lowered: HashMap<String, Vec<String>> = HashMap::new();
        for (key, value_list) in dict_b {
            dict_b_lowered.insert(
                key.to_lowercase(),
                value_list.into_iter().map(|v| v.to_lowercase()).collect(),
            );
        }

        // Perform the difference
        let mut dict_diff: HashMap<String, Vec<String>> = HashMap::new();
        for (key, value_list) in dict_a {
            if let Some(lowered_b_vals) = dict_b_lowered.get(&key.to_lowercase()) {
                // Filter out values that appear in dict_b, ignoring case
                let diff: Vec<String> = value_list
                    .into_iter()
                    .filter(|v| !lowered_b_vals.contains(&v.to_lowercase()))
                    .collect();
                if !diff.is_empty() {
                    dict_diff.insert(key, diff);
                }
            } else {
                // Key doesn't exist in dict_b ignoring case, so keep all
                dict_diff.insert(key, value_list);
            }
        }
        Ok(Value::from_serialize(&dict_diff))
    }
}

/// Convert any iterable to a sequence of unique elements.
///
/// Args:
///     value: An iterable value to convert to a set
///     default: (optional) Value to return if conversion fails (can be passed
///              as second positional argument or kwarg: default="...")
///
/// Example:
/// ```jinja
/// {% set my_list = [1, 2, 2, 3] %}
/// {% set unique_values = set(my_list) %}
/// -- Returns [1, 2, 3]
/// ```
pub fn set_fn() -> impl Fn(&[Value], Kwargs) -> Result<Value, Error> {
    move |args: &[Value], kwargs: Kwargs| -> Result<Value, Error> {
        if args.is_empty() || args.len() > 2 {
            return Err(Error::new(
                ErrorKind::InvalidOperation,
                "set requires at least 1 argument",
            ));
        }

        let mut arg_parser = ArgParser::new(args, Some(kwargs));
        let value = arg_parser.get::<Value>("value")?;
        let default = arg_parser.get_optional::<Value>("default");

        match value.try_iter() {
            Ok(iter) => {
                let set: BTreeSet<_> = iter.map(|v| v.to_string()).collect();
                Ok(Value::from_iter(set))
            }
            Err(_) => match default {
                Some(def) => Ok(def),
                None => Ok(Value::from(())),
            },
        }
    }
}
/// Renders a string as a Jinja template using the current context.
///
/// Args:
///     sql: The string to render as a template.
///
/// Example:
/// ```jinja
/// {% set rendered = render("Hello {{ this.name }}") %}
/// ```
///
/// Returns:
///     The rendered string with all template expressions evaluated in the current context.
///
/// Errors:
///     Raises an error if the argument is not a string or if rendering fails.
pub fn render_fn() -> impl Fn(&State, &[Value], Kwargs) -> Result<Value, Error> {
    move |state: &State, args: &[Value], _kwargs: Kwargs| -> Result<Value, Error> {
        if args.len() != 1 {
            return Err(Error::new(
                ErrorKind::InvalidOperation,
                "render requires exactly one argument (the string to render)",
            ));
        }
        let sql = args[0]
            .as_str()
            .ok_or_else(|| Error::new(ErrorKind::InvalidOperation, "Argument must be a string"))?;

        let env = state.env();

        let template = env.template_from_str(sql)?;
        let rendered = template.render(state.get_base_context(), &[])?;
        Ok(Value::from(rendered))
    }
}

/// Strict version of set() that fails if the input is not iterable.
///
/// Args:
///     value: An iterable value to convert to a set
///
/// Example:
/// ```jinja
/// {% set my_list = [1, 2, 2, 3] %}
/// {% set unique_values = set_strict(my_list) %}
/// -- Returns [1, 2, 3] or fails if my_list is not iterable
/// ```
pub fn set_strict_fn() -> impl Fn(&[Value], Kwargs) -> Result<Value, Error> {
    move |args: &[Value], _kwargs: Kwargs| -> Result<Value, Error> {
        if args.len() != 1 {
            return Err(Error::new(
                ErrorKind::InvalidOperation,
                "set_strict requires exactly 1 argument",
            ));
        }

        let value = &args[0];
        match value.try_iter() {
            Ok(iter) => {
                let set: HashSet<_> = iter.map(|v| v.to_string()).collect();
                Ok(Value::from_iter(set))
            }
            Err(_) => Err(Error::new(
                ErrorKind::InvalidOperation,
                "set_strict requires an iterable value",
            )),
        }
    }
}

/// Try to call a function and raise a CompilationError if it raises an exception.
///
/// Args:
///     message_if_exception: The message to raise if the function raises an exception
///     func: The function to call
///     *args: The arguments to pass to the function
///     **kwargs: The keyword arguments to pass to the function
///
/// Example:
/// ```jinja
/// {% set result = try_or_compiler_error("Error", my_function, arg1, arg2, kwarg1="value1", kwarg2="value2") %}
/// ```
pub fn try_or_compiler_error_fn()
-> impl Fn(&State<'_, '_>, &[Value], Kwargs) -> Result<Value, Error> {
    move |state: &State<'_, '_>, args: &[Value], kwargs: Kwargs| -> Result<Value, Error> {
        let mut args = ArgParser::new(args, Some(kwargs));
        let message_if_exception = args.get::<String>("message_if_exception")?;
        let location_of_func = args.get::<Value>("loc")?;
        let func_name = args.get::<String>("func")?;
        // Get remaining args and kwargs
        let mut remaining_args = args.get_args_as_vec_of_values();
        let drained_kwargs = args.drain_kwargs();
        let remaining_kwargs = Kwargs::from_iter(drained_kwargs);
        remaining_args.push(remaining_kwargs.into());

        let result = if location_of_func.is_none() {
            let func = state.lookup(&func_name).ok_or_else(|| {
                Error::new(
                    ErrorKind::InvalidOperation,
                    format!("Unknown function {func_name}"),
                )
            })?;
            func.call(state, &remaining_args, &[])
        } else {
            location_of_func.call_method(state, &func_name, &remaining_args, &[])
        };
        match result {
            Ok(result) => Ok(result),
            // TODO: we need to raise CompilationError(message_if_exception, self.model)
            Err(_) => Err(Error::new(
                ErrorKind::InvalidOperation,
                message_if_exception,
            )),
        }
    }
}

/// Return an iterator of tuples where each tuple contains the i-th element from each of the input iterables.
/// dbt's zip also supports a custom kwarg `fillvalue` (default=None) to match the longest iterable.
///
/// Args:
///     *iterables: Two or more iterables
///     fillvalue: (optional) Value to fill in shorter iterables, default=None
///
/// Example:
/// ```jinja
/// {% set list1 = [1, 2] %}
/// {% set list2 = ['a', 'b', 'c'] %}
/// {% set pairs = zip(list1, list2, fillvalue='N/A') %}
/// -- Returns [(1, 'a'), (2, 'b'), ('N/A', 'c')]
/// ```
pub fn zip_fn() -> impl Fn(&[Value], Kwargs) -> Result<Value, Error> {
    move |args: &[Value], kwargs: Kwargs| -> Result<Value, Error> {
        if args.is_empty() {
            return Err(Error::new(
                ErrorKind::InvalidOperation,
                "zip requires at least 1 argument",
            ));
        }

        let default = match (kwargs.get::<Value>("default"), args.get(1)) {
            (Ok(value), _) => Some(value),
            (_, Some(value)) => Some(value.clone()),
            _ => None,
        };

        // Try to convert each argument to an internal Vec<Value>
        let mut iterators: Vec<Vec<Value>> = Vec::new();
        for arg in args {
            match arg.try_iter() {
                Ok(iter) => iterators.push(iter.collect()),
                Err(_) => return Ok(default.unwrap_or_else(|| Value::from(()))),
            }
        }

        // Find shortest length (Python's zip stops at shortest iterator)
        let min_len = iterators.iter().map(|v| v.len()).min().unwrap_or(0);

        let mut zipped = Vec::new();
        for i in 0..min_len {
            let tuple: Vec<Value> = iterators.iter().map(|iter| iter[i].clone()).collect();
            zipped.push(Value::from(tuple));
        }

        Ok(Value::from_iter(zipped))
    }
}

/// Strict version of zip() that fails if any input is not iterable or the iterables differ in length.
///
/// Args:
///     *iterables: Two or more iterables
///
/// Example:
/// ```jinja
/// {% set list1 = [1, 2, 3] %}
/// {% set list2 = ['a', 'b', 'c'] %}
/// {% set pairs = zip_strict(list1, list2) %}
/// -- Returns [(1, 'a'), (2, 'b'), (3, 'c')] or fails if inputs aren't iterable or lengths differ
/// ```
pub fn zip_strict_fn() -> impl Fn(&[Value], Kwargs) -> Result<Value, Error> {
    move |args: &[Value], _kwargs: Kwargs| -> Result<Value, Error> {
        if args.len() < 2 {
            return Err(Error::new(
                ErrorKind::InvalidOperation,
                "zip_strict requires two or more iterable arguments",
            ));
        }

        let mut iterators: Vec<Vec<Value>> = Vec::new();
        for arg in args {
            match arg.try_iter() {
                Ok(iter) => iterators.push(iter.collect()),
                Err(_) => {
                    return Err(Error::new(
                        ErrorKind::InvalidOperation,
                        "zip_strict requires all arguments to be iterable",
                    ));
                }
            }
        }

        // Find shortest length (Python's zip behavior)
        let min_len = iterators.iter().map(|v| v.len()).min().unwrap_or(0);

        let mut zipped = Vec::new();
        for i in 0..min_len {
            let tuple: Vec<Value> = iterators.iter().map(|iter| iter[i].clone()).collect();
            zipped.push(Value::from(tuple));
        }

        Ok(Value::from_iter(zipped))
    }
}

/// Returns an identifier for the current Python thread.
/// Useful for debugging concurrent operations.
///
/// Example:
/// ```jinja
/// {% set tid = thread_id() %}
/// ```
pub fn thread_id_fn() -> impl Fn() -> Result<Value, Error> {
    move || -> Result<Value, Error> {
        let thread_id = std::thread::current().id();
        Ok(Value::from(format!("{thread_id:?}")))
    }
}

/// Print a message to the log file and stdout.
///
/// Args:
///     msg: Message to print
///
/// Example:
/// ```jinja
/// {{ print("Hello world!") }}
/// ```
pub fn print_fn() -> impl Fn(&State<'_, '_>, &[Value], Kwargs) -> Result<Value, Error> {
    move |state: &State<'_, '_>, args: &[Value], _kwargs: Kwargs| -> Result<Value, Error> {
        if args.is_empty() {
            return Err(Error::new(
                ErrorKind::InvalidOperation,
                "print requires at least one argument (a message to print)",
            ));
        }
        if args.len() > 1 {
            return Err(Error::new(
                ErrorKind::InvalidOperation,
                "print accepts only one argument",
            ));
        }

<<<<<<< HEAD
        log::info!("{}", args[0]);
=======
        // TODO: fusion print is different from dbt print due to this is printing Debug
        // for example print('string')
        // fusion: 'string' // things are always wrapped in single quotes
        // dbt: string
        // changed to format!("{}", args[0]); if we have to make them consistent
        // Format the message
        let msg = format!("{:?}", args[0]);

        // Get metadata for the event
        let current_package_name = state
            .lookup(TARGET_PACKAGE_NAME)
            .and_then(|v| v.as_str().map(|s| s.to_string()));
        let line = state.current_span().start_line;
        let column = state.current_span().start_col;
        let cur_file_path = state.current_path().to_str().map(str::to_string);

        // Emit UserLogMessage event for print
        emit_info_event(
            UserLogMessage::print(
                current_package_name,
                Some(line),
                Some(column),
                cur_file_path,
            ),
            Some(&msg),
        );

>>>>>>> 44503234
        Ok(Value::from(""))
    }
}

/// Print a message to the log file and stdout.
///
/// Args:
///     msg: Message to print
///     info: If true, log at info level. If False emit at debug level.
///
/// Example:
/// ```jinja
/// {{ log("Hello world!", info=true) }}
/// ```
pub fn log_fn() -> impl Fn(&State<'_, '_>, &[Value], Kwargs) -> Result<Value, Error> {
    move |state: &State<'_, '_>, args: &[Value], kwargs: Kwargs| -> Result<Value, Error> {
        let mut args = ArgParser::new(args, Some(kwargs));
        let msg = args.get::<Value>("msg")?.to_string();
        let info = args.get::<Value>("info").ok();

        // Get metadata for the event
        let current_package_name = state
            .lookup(TARGET_PACKAGE_NAME)
            .and_then(|v| v.as_str().map(|s| s.to_string()));
        let line = state.current_span().start_line;
        let column = state.current_span().start_col;
        let cur_file_path = state.current_path().to_str().map(str::to_string);

        if info.is_some() && info.unwrap().is_true() {
            // Emit UserLogMessage event for log
            emit_info_event(
                UserLogMessage::log_info(
                    current_package_name,
                    Some(line),
                    Some(column),
                    cur_file_path,
                ),
                Some(&msg),
            );
        } else {
            // Emit UserLogMessage event for debug log
            emit_debug_event(
                UserLogMessage::log_debug(
                    current_package_name,
                    Some(line),
                    Some(column),
                    cur_file_path,
                ),
                Some(&msg),
            );
        }

        Ok(Value::from(""))
    }
}

/// Calculate an MD5 hash of the given string.
///
/// Args:
///     value: String to hash
///
/// Example:
/// ```jinja
/// {% set hash = local_md5("hello") %}
/// -- Returns "5d41402abc4b2a76b9719d911017c592"
/// ```
pub fn local_md5_fn() -> impl Fn(&[Value], Kwargs) -> Result<Value, Error> {
    move |args: &[Value], _kwargs: Kwargs| -> Result<Value, Error> {
        if args.len() != 1 {
            return Err(Error::new(
                ErrorKind::InvalidOperation,
                "local_md5 requires exactly 1 argument",
            ));
        }

        let value = args[0].as_str().ok_or_else(|| {
            Error::new(
                ErrorKind::InvalidOperation,
                "local_md5's argument must be a string",
            )
        })?;
        // Create MD5 hasher
        let result = format!("{:x}", md5::compute(value.as_bytes()));
        Ok(Value::from(result))
    }
}

/// Parse a dictionary of lists into a BTreeMap<String, Vec<String>>
fn parse_dict_of_lists(dict: &Value) -> Result<BTreeMap<String, Vec<String>>, Error> {
    let mut result = BTreeMap::new();

    // Iterate over the keys in the dictionary
    for key in dict.try_iter()? {
        // Get the value associated with the key
        let value = dict.get_item(&key)?;

        // Try to iterate over the value as a list
        let mut value_list = Vec::new();
        for item in value.try_iter()? {
            value_list.push(item.to_string());
        }
        // Insert the key-value pair into the result
        result.insert(key.to_string(), value_list);
    }

    Ok(result)
}

/// A struct that represents the 'exceptions' object, which makes exceptions.warn() and...
#[derive(Debug)]
pub struct Exceptions {
    io_args: IoArgs,
}

impl Object for Exceptions {
    // todo: create a shared enum for call_method and get_value to work off
    fn get_value(self: &Arc<Self>, key: &Value) -> Option<Value> {
        // exceptions evaluate to 'true' in Python for truthiness checks
        // usage: https://github.com/dbt-labs/dbt-adapters/blob/be0ab62ae2ad3504a37287f7a4ac12d30e7e94d9/dbt-adapters/src/dbt/include/global_project/macros/materializations/snapshots/helpers.sql#L271
        match key.as_str()? {
            "warn_snapshot_timestamp_data_types" => Some(Value::from(true)),
            _ => None,
        }
    }

    fn call_method(
        self: &Arc<Self>,
        state: &State<'_, '_>,
        method: &str,
        args: &[Value],
        _listeners: &[Rc<dyn RenderingEventListener>],
    ) -> Result<Value, Error> {
        // reference: core/dbt/context/exceptions_jinja.py
        // We are only implementing methods actually used in the supported adapters.
        match method {
            "warn" => {
                let mut args = ArgParser::new(args, None);
                let warn_string = args.get::<String>("").unwrap_or_else(|_| "".to_string());

                emit_warn_log_message(
                    ErrorCode::Generic,
                    warn_string,
                    self.io_args.status_reporter.as_ref(),
                );

                Ok(Value::UNDEFINED)
            }
            // (msg, node=None)
            "raise_compiler_error" => {
                let mut args = ArgParser::new(args, None);
                let message = args.get::<String>("msg")?;
                if let Some((node_id, file_path)) = node_metadata_from_state(state) {
                    Err(Error::new(
                        ErrorKind::InvalidOperation,
                        format!(
                            "Compilation Error for {} from {}: {}",
                            node_id,
                            file_path.display(),
                            message
                        ),
                    ))
                } else {
                    Err(Error::new(
                        ErrorKind::InvalidOperation,
                        format!("Compilation Error: {message}"),
                    ))
                }
            }
            // (msg) String
            "raise_not_implemented" => {
                let mut args = ArgParser::new(args, None);
                let message = args.get::<String>("msg")?;
                Err(Error::new(
                    ErrorKind::InvalidOperation,
                    format!("Not implemented: {message}"),
                ))
            }
            // (relation, expected_type, model=None)
            //   Relation,  String
            "relation_wrong_type" => {
                let mut args = ArgParser::new(args, None);
                let relation = args.get::<Value>("relation").unwrap_or(Value::UNDEFINED);
                let expected_type = args.get::<String>("expected_type").unwrap_or_default();

                // Get the relation type from the relation value
                let relation_type = if relation.is_undefined() {
                    "unknown".to_string()
                } else {
                    match relation.get_item(&Value::from("type")) {
                        Ok(type_value) => type_value.to_string(),
                        Err(_) => "unknown".to_string(),
                    }
                };

                let message = format!(
                    "Trying to create {expected_type} {relation}, but it currently exists as a {relation_type}. Either drop {relation} manually, or run dbt with `--full-refresh` and dbt will drop it for you."
                );
                if let Some((node_id, file_path)) = node_metadata_from_state(state) {
                    Err(Error::new(
                        ErrorKind::InvalidOperation,
                        format!(
                            "Compilation Error for {} from {}: {}",
                            node_id,
                            file_path.display(),
                            message
                        ),
                    ))
                } else {
                    Err(Error::new(
                        ErrorKind::InvalidOperation,
                        format!("Compilation Error: {message}"),
                    ))
                }
            }
            // (yaml_columns, sql_columns)
            // [{"name": ..., "data_type": ..., "formatted": ...},...]
            "raise_contract_error" => {
                let mut args = ArgParser::new(args, None);
                let yaml_columns = args
                    .get::<Value>("yaml_columns")
                    .unwrap_or(Value::UNDEFINED);
                let sql_columns = args.get::<Value>("sql_columns").unwrap_or(Value::UNDEFINED);
                let column_diff_table: &Arc<AgateTable> =
                    get_contract_mismatches(yaml_columns, sql_columns)?;
                let column_diff_display = column_diff_table
                    .display()
                    .with_max_rows(50)
                    .with_max_columns(50)
                    .with_max_column_width(50);
                let message = format_args!(
                    "This model has an enforced contract that failed.\n Please ensure the name, data_type, and number of columns in your contract match the columns in your model's definition.\n\n {column_diff_display}"
                );
                if let Some((node_id, file_path)) = node_metadata_from_state(state) {
                    Err(Error::new(
                        ErrorKind::InvalidOperation,
                        format!(
                            "Compilation Error for {} from {}: {}",
                            node_id,
                            file_path.display(),
                            message
                        ),
                    ))
                } else {
                    Err(Error::new(
                        ErrorKind::InvalidOperation,
                        format!("Compilation Error: {message}"),
                    ))
                }
            }
            // (column_names)
            // ["column1", "column2"]
            "column_type_missing" => {
                let mut args = ArgParser::new(args, None);
                // column_names should be a list of strings
                let column_names = args
                    .get::<Value>("column_names")
                    .unwrap_or(Value::UNDEFINED);

                // Convert column_names to a vector of strings
                let column_names_string = if column_names.is_undefined() {
                    "".to_string()
                } else {
                    match column_names.try_iter() {
                        Ok(iter) => {
                            let strings: Vec<String> = iter.map(|v| v.to_string()).collect();
                            strings.join(", ")
                        }
                        Err(_) => "".to_string(),
                    }
                };

                let message = format!(
                    "Contracted models require data_type to be defined for each column.  Please ensure that the column name and data_type are defined within the YAML configuration for the {column_names_string} column(s)."
                );
                if let Some((node_id, file_path)) = node_metadata_from_state(state) {
                    Err(Error::new(
                        ErrorKind::InvalidOperation,
                        format!(
                            "Contract Error for {} from {}: {}",
                            node_id,
                            file_path.display(),
                            message
                        ),
                    ))
                } else {
                    Err(Error::new(
                        ErrorKind::InvalidOperation,
                        format!("Contract Error: {message}"),
                    ))
                }
            }
            // (msg, node=None)
            "raise_fail_fast_error" => {
                let mut args = ArgParser::new(args, None);
                let message = args.get::<String>("msg")?;
                if let Some((node_id, file_path)) = node_metadata_from_state(state) {
                    Err(Error::new(
                        ErrorKind::InvalidOperation,
                        format!(
                            "FailFast Error for {} from {}: {}",
                            node_id,
                            file_path.display(),
                            message
                        ),
                    ))
                } else {
                    Err(Error::new(
                        ErrorKind::InvalidOperation,
                        format!("FailFast Error: {message}"),
                    ))
                }
            }
            // (snapshot_time_data_type: str, updated_at_data_type: str)
            "warn_snapshot_timestamp_data_types" => {
                let mut args = ArgParser::new(args, None);
                let snapshot_time_data_type = args
                    .get::<String>("snapshot_time_data_type")
                    .unwrap_or_else(|_| "".to_string());
                let updated_at_data_type = args
                    .get::<String>("updated_at_data_type")
                    .unwrap_or_else(|_| "".to_string());
                let warning = format!(
                    "Data type of snapshot table timestamp columns ({snapshot_time_data_type}) doesn't match derived column 'updated_at' ({updated_at_data_type}). Please update snapshot config 'updated_at'."
                );

                emit_warn_log_message(
                    ErrorCode::Generic,
                    warning,
                    self.io_args.status_reporter.as_ref(),
                );

                Ok(Value::UNDEFINED)
            }
            _ => Err(Error::new(
                ErrorKind::UnknownMethod,
                format!("Unknown method on Exceptions: {method}"),
            )),
        }
    }
}

/// Builds a flat graph for use in a compile context, using
/// a serialized manifest and restricting to particular keys
pub fn build_flat_graph(nodes: &Nodes) -> MutableMap {
    let mut graph = ValueMap::new();
    let nodes_insert: BTreeMap<String, Value> = nodes
        .models
        .iter()
        .map(|(unique_id, model)| {
            (
                unique_id.clone(),
                Value::from_serialize(
                    (Arc::as_ref(model) as &dyn InternalDbtNode).serialize_for_jinja(),
                ),
            )
        })
        .chain(nodes.snapshots.iter().map(|(unique_id, snapshot)| {
            (
                unique_id.clone(),
                Value::from_serialize(
                    (Arc::as_ref(snapshot) as &dyn InternalDbtNode).serialize_for_jinja(),
                ),
            )
        }))
        .chain(nodes.tests.iter().map(|(unique_id, test)| {
            // For tests, update original_file_path to use patch_path if it exists
            // we also do this this when we write the test to the manifest
            // (indicates test was defined in a YAML file)
            let mut serialized = (Arc::as_ref(test) as &dyn InternalDbtNode).serialize_for_jinja();
            if let YmlValue::Mapping(ref mut map, _) = serialized
                && let Some(patch_path) = &test.__common_attr__.patch_path
            {
                map.insert(
                    YmlValue::string("original_file_path".to_string()),
                    YmlValue::string(patch_path.display().to_string()),
                );
            }
            (unique_id.clone(), Value::from_serialize(serialized))
        }))
        .chain(nodes.seeds.iter().map(|(unique_id, seed)| {
            (
                unique_id.clone(),
                Value::from_serialize(
                    (Arc::as_ref(seed) as &dyn InternalDbtNode).serialize_for_jinja(),
                ),
            )
        }))
        .collect();
    graph.insert(Value::from("nodes"), Value::from_serialize(nodes_insert));

    let sources_insert: BTreeMap<String, Value> = nodes
        .sources
        .iter()
        .map(|(unique_id, source)| {
            (
                unique_id.clone(),
                Value::from_serialize(
                    (Arc::as_ref(source) as &dyn InternalDbtNode).serialize_for_jinja(),
                ),
            )
        })
        .collect();

    graph.insert(
        Value::from("sources"),
        Value::from_serialize(sources_insert),
    );
    let exposures_insert: BTreeMap<String, Value> = nodes
        .exposures
        .iter()
        .map(|(unique_id, exposure)| {
            (
                unique_id.clone(),
                Value::from_serialize((Arc::as_ref(exposure) as &dyn InternalDbtNode).serialize()),
            )
        })
        .collect();
    graph.insert(
        Value::from("exposures"),
        Value::from_serialize(exposures_insert),
    );
    graph.insert(
        Value::from("groups"),
        Value::from_serialize(BTreeMap::<String, Value>::new()),
    );
    graph.insert(
        Value::from("metrics"),
        Value::from_serialize(BTreeMap::<String, Value>::new()),
    );
    graph.insert(
        Value::from("semantic_models"),
        Value::from_serialize(BTreeMap::<String, Value>::new()),
    );
    graph.insert(
        Value::from("saved_queries"),
        Value::from_serialize(BTreeMap::<String, Value>::new()),
    );
    MutableMap::from(graph)
}

#[cfg(test)]
mod tests {
    use super::*;
    use minijinja::{Environment, Value};
    use minijinja_contrib::pycompat::unknown_method_callback;

    #[test]
    fn test_set_union_integration() {
        let mut env = Environment::new();

        // Register the set function from base.rs
        env.add_function("set", set_fn());

        // Enable pycompat for union() method
        env.set_unknown_method_callback(unknown_method_callback);

        // Test the exact DBT use case: {% set res = set([1, 2]).union(set([3, 4])) %}
        let template_source = r#"
        {%- set set1 = set([1, 2, 2]) -%}
        {%- set set2 = set([3, 4, 4]) -%}
        {%- set result = set1.union(set2) -%}
        {{ result | sort | join(',') }}
        "#;

        let tmpl = env.template_from_str(template_source).unwrap();
        let output = tmpl.render(Value::UNDEFINED, &[]).unwrap();

        // Should contain all unique elements from both sets: 1,2,3,4
        let result = output.trim();
        assert_eq!(result, "1,2,3,4");
    }

    #[test]
    fn test_set_union_multiple_args() {
        let mut env = Environment::new();
        env.add_function("set", set_fn());
        env.set_unknown_method_callback(unknown_method_callback);

        let template_source = r#"
        {%- set set1 = set([1, 2]) -%}
        {%- set set2 = set([3, 4]) -%}
        {%- set set3 = set([5, 6]) -%}
        {%- set result = set1.union(set2, set3) -%}
        {{ result | length }}
        "#;

        let tmpl = env.template_from_str(template_source).unwrap();
        let output = tmpl.render(Value::UNDEFINED, &[]).unwrap();

        // Should have 6 unique elements
        assert_eq!(output.trim(), "6");
    }

    #[test]
    fn test_set_union_with_duplicates() {
        let mut env = Environment::new();
        env.add_function("set", set_fn());
        env.set_unknown_method_callback(unknown_method_callback);

        let template_source = r#"
        {%- set original = [1, 1, 2, 2, 3] -%}
        {%- set other = [3, 4, 4, 5] -%}
        {%- set result = set(original).union(set(other)) -%}
        {{ result | sort | join(',') }}
        "#;

        let tmpl = env.template_from_str(template_source).unwrap();
        let output = tmpl.render(Value::UNDEFINED, &[]).unwrap();

        // Should remove duplicates: 1,2,3,4,5
        assert_eq!(output.trim(), "1,2,3,4,5");
    }

    #[test]
    fn test_tojson_simple_dict() {
        let mut env = Environment::new();
        env.add_function("tojson", tojson);

        let template_source = r#"{{ tojson({'a': 1, 'b': 'hello'}) }}"#;
        let tmpl = env.template_from_str(template_source).unwrap();
        let output = tmpl.render(Value::UNDEFINED, &[]).unwrap();
        assert_eq!(output.trim(), r#"{"a":1,"b":"hello"}"#);
    }

    #[test]
    fn test_tojson_nested_dict() {
        let mut env = Environment::new();
        env.add_function("tojson", tojson);

        let template_source = r#"{{ tojson({'a': 1, 'b': {'c': 3}}) }}"#;
        let tmpl = env.template_from_str(template_source).unwrap();
        let output = tmpl.render(Value::UNDEFINED, &[]).unwrap();
        assert_eq!(output.trim(), r#"{"a":1,"b":{"c":3}}"#);
    }

    #[test]
    fn test_tojson_with_sort_keys() {
        let mut env = Environment::new();
        env.add_function("tojson", tojson);

        let template_source = r#"{{ tojson({'b': 2, 'a': 1}, sort_keys=True) }}"#;
        let tmpl = env.template_from_str(template_source).unwrap();
        let output = tmpl.render(Value::UNDEFINED, &[]).unwrap();
        assert_eq!(output.trim(), r#"{"a":1,"b":2}"#);
    }

    #[test]
    fn test_toyaml_simple_dict() {
        let mut env = Environment::new();
        env.add_function("toyaml", toyaml);

        let template_source = r#"{{ toyaml({'a': 1, 'b': 'hello'}) }}"#;
        let tmpl = env.template_from_str(template_source).unwrap();
        let output = tmpl.render(Value::UNDEFINED, &[]).unwrap();
        assert_eq!(output.trim(), "a: 1\nb: hello");
    }

    #[test]
    fn test_toyaml_nested_dict() {
        let mut env = Environment::new();
        env.add_function("toyaml", toyaml);

        let template_source = r#"{{ toyaml({'a': 1, 'b': {'c': 3}}) }}"#;
        let tmpl = env.template_from_str(template_source).unwrap();
        let output = tmpl.render(Value::UNDEFINED, &[]).unwrap();
        assert_eq!(output.trim(), "a: 1\nb:\n  c: 3");
    }

    #[test]
    fn test_toyaml_with_sort_keys() {
        let mut env = Environment::new();
        env.add_function("toyaml", toyaml);

        let template_source = r#"{{ toyaml({'b': 2, 'a': 1}, sort_keys=True) }}"#;
        let tmpl = env.template_from_str(template_source).unwrap();
        let output = tmpl.render(Value::UNDEFINED, &[]).unwrap();
        assert_eq!(output.trim(), "a: 1\nb: 2");
    }

    #[test]
    fn test_fromjson_parses_plain_string_via_yaml_fallback() {
        let mut env = Environment::new();
        env.add_func_func("fromjson", fromjson);

        // Should parse as a string via YAML fallback when JSON parsing fails
        let tmpl = env
            .template_from_str("{{ fromjson('i_am_string') }}")
            .unwrap();
        let output = tmpl.render(Value::UNDEFINED, &[]).unwrap();
        assert_eq!(output.trim(), "i_am_string");
    }
}<|MERGE_RESOLUTION|>--- conflicted
+++ resolved
@@ -871,37 +871,12 @@
             ));
         }
 
-<<<<<<< HEAD
-        log::info!("{}", args[0]);
-=======
         // TODO: fusion print is different from dbt print due to this is printing Debug
         // for example print('string')
         // fusion: 'string' // things are always wrapped in single quotes
         // dbt: string
-        // changed to format!("{}", args[0]); if we have to make them consistent
-        // Format the message
-        let msg = format!("{:?}", args[0]);
-
-        // Get metadata for the event
-        let current_package_name = state
-            .lookup(TARGET_PACKAGE_NAME)
-            .and_then(|v| v.as_str().map(|s| s.to_string()));
-        let line = state.current_span().start_line;
-        let column = state.current_span().start_col;
-        let cur_file_path = state.current_path().to_str().map(str::to_string);
-
-        // Emit UserLogMessage event for print
-        emit_info_event(
-            UserLogMessage::print(
-                current_package_name,
-                Some(line),
-                Some(column),
-                cur_file_path,
-            ),
-            Some(&msg),
-        );
-
->>>>>>> 44503234
+        // changed to log::info!("{}", args[0]); if we have to make them consistent
+        log::info!("{:?}", args[0]);
         Ok(Value::from(""))
     }
 }
