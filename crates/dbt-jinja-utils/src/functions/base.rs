--- conflicted
+++ resolved
@@ -1353,8 +1353,4 @@
         let output = tmpl.render(Value::UNDEFINED, &[]).unwrap();
         assert_eq!(output.trim(), "a: 1\nb: 2");
     }
-<<<<<<< HEAD
-
-=======
->>>>>>> 0a362ef9
 }